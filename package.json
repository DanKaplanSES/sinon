--- conflicted
+++ resolved
@@ -1,11 +1,7 @@
 { 
   "name": "sinon",
   "description": "JavaScript test spies, stubs and mocks.",
-<<<<<<< HEAD
   "version": "1.1.0-pre",
-=======
-  "version": "1.0.2",
->>>>>>> 9f29e919
   "homepage": "http://cjohansen.no/sinon/",
   "author": "Christian Johansen",
   "repository": { 
