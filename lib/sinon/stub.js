--- conflicted
+++ resolved
@@ -55,7 +55,6 @@
         return sinon.wrapMethod(object, property, wrapper);
     }
 
-<<<<<<< HEAD
     function getCallback(stub, args) {
         if (stub.callArgAt < 0) {
             for (var i = 0, l = args.length; i < l; ++i) {
@@ -111,9 +110,8 @@
             func.apply(null, stub.callbackArguments);
         }
     }
-=======
+
     var uuid = 0;
->>>>>>> 6293a1ed
 
     sinon.extend(stub, (function () {
         var slice = Array.prototype.slice;
