--- conflicted
+++ resolved
@@ -1318,19 +1318,6 @@
 
             stub.restore();
         });
-<<<<<<< HEAD
-
-        it("throws if stubbing non-existent property", function() {
-            var myObj = {};
-
-            assert.exception(function() {
-                createStub(myObj, "ouch");
-            });
-
-            assert.isUndefined(myObj.ouch);
-        });
-=======
->>>>>>> 9c4bbf14
     });
 
     describe("stubbed function", function() {
