--- conflicted
+++ resolved
@@ -129,14 +129,11 @@
             - lint
             - node-10
             - node-12
-<<<<<<< HEAD
             - node-13
-=======
       - saucelabs:
           context: SAUCE_LABS
           requires:
             - integration-tests
           filters:
             branches:
-              only: master
->>>>>>> e468fb56
+              only: master